--- conflicted
+++ resolved
@@ -30,9 +30,6 @@
 		});
 	}
 
-<<<<<<< HEAD
-	const movementSensitivity = 1 / 64; // Factor by which to multiply turning/panning movements
-
 	// Scroll-click to turn
 
 	{
@@ -40,45 +37,30 @@
 		element.addEventListener("mousedown", event => {
 			if (event.button !== 1 || shiftPressed) return;
 
+			element.requestPointerLock();
+
 			holding = true;
 		});
 
+		const planeXW = [0, 0, 1, 0, 0, 0];
+		const planeZW = [0, 0, 0, 0, 0, 1];
 		element.addEventListener("mousemove", event => {
 			if (!holding) return;
-
-			element.requestPointerLock();
 
 			const angleX = event.movementX / (2 * Math.PI) * movementSensitivity;
 			const angleY = event.movementY / (2 * Math.PI) * movementSensitivity;
 
-			// TODO maintain up vector (screen tilts when rotating)
-			viewport.camera3.quaternion
-					.multiply(new Three.Quaternion(0, -Math.sin(angleX), 0, Math.cos(angleX))) // Rotate along XZ plane (horizontal)
-					.multiply(new Three.Quaternion(-Math.sin(angleY), 0, 0, Math.cos(angleY))); // Rotate along ZY plane (vertical)
-=======
-	// Scroll-click to turn
+			if (altPressed) {
+				viewport.camera.rot = viewport.camera.rot
+						.mult(Rotor4.planeAngle(ctrlPressed ? planeXW : planeZW, angleX)) // Rotate along XW or ZW plane
+						.mult(Rotor4.planeAngle([0, 0, 0, 0, -1, 0], angleY)); // Rotate along WY plane
+			} else {
+				// TODO maintain up vector (screen tilts when rotating)
+				viewport.camera3.quaternion
+						.multiply(new Three.Quaternion(0, -Math.sin(angleX), 0, Math.cos(angleX))) // Rotate along XZ plane (horizontal)
+						.multiply(new Three.Quaternion(-Math.sin(angleY), 0, 0, Math.cos(angleY))); // Rotate along ZY plane (vertical)
+			}
 
-	{
-		let holding = false;
-		element.addEventListener("mousedown", event => {
-			if (event.button !== 1 || shiftPressed) return;
-
-			holding = true;
-		});
-
-		element.addEventListener("mousemove", event => {
-			if (!holding) return;
-
-			element.requestPointerLock();
-
-			const angleX = event.movementX / (2 * Math.PI) / 64;
-			const angleY = event.movementY / (2 * Math.PI) / 64;
-
-			// TODO maintain up vector (screen tilts when rotating)
-			viewport.camera3.quaternion
-					.multiply(new Three.Quaternion(0, -Math.sin(angleX), 0, Math.cos(angleX)))
-					.multiply(new Three.Quaternion(-Math.sin(angleY), 0, 0, Math.cos(angleY)));
->>>>>>> be027bf8
 			viewport.queueRender();
 		});
 
@@ -101,26 +83,28 @@
 			holding = true;
 		});
 
+		const rightVectorX = new Vector4(-1, 0, 0, 0);
+		const rightVectorZ = new Vector4(0, 0, -1, 0);
 		element.addEventListener("mousemove", event => {
 			if (!holding) return;
 
 			element.requestPointerLock();
 
-<<<<<<< HEAD
-			const right = new Three.Vector3(-1, 0, 0).applyQuaternion(viewport.camera3.quaternion); // local right vector
-			const up = new Three.Vector3(0, 1, 0).applyQuaternion(viewport.camera3.quaternion); // local up vector
+			if (altPressed) {
+				const right = viewport.camera.localVector(ctrlPressed ? rightVectorZ : rightVectorX); // local right vector
+				const up = viewport.camera.localUp(); // local up vector
 
-			viewport.camera3.position
-					.add(right.multiplyScalar(event.movementX * movementSensitivity))
-					.add(up.multiplyScalar(event.movementY * movementSensitivity));
-=======
-			const right = new Three.Vector3(-1, 0, 0).applyQuaternion(viewport.camera3.quaternion);
-			const up = new Three.Vector3(0, 1, 0).applyQuaternion(viewport.camera3.quaternion);
+				viewport.camera.pos = viewport.camera.pos
+						.add(right.scale(event.movementX * movementSensitivity))
+						.add(up.scale(event.movementY * movementSensitivity));
+			} else {
+				const right = new Three.Vector3(-1, 0, 0).applyQuaternion(viewport.camera3.quaternion); // local right vector
+				const up = new Three.Vector3(0, 1, 0).applyQuaternion(viewport.camera3.quaternion); // local up vector
 
-			viewport.camera3.position
-					.add(right.multiplyScalar(event.movementX / 64))
-					.add(up.multiplyScalar(event.movementY / 64));
->>>>>>> be027bf8
+				viewport.camera3.position
+						.add(right.multiplyScalar(event.movementX * movementSensitivity))
+						.add(up.multiplyScalar(event.movementY * movementSensitivity));
+			}
 			viewport.queueRender();
 		});
 
@@ -137,23 +121,26 @@
 
 	element.addEventListener("wheel", event => {
 		if (altPressed) {
-			viewport.camera.translateForward(event.deltaY * -.002);
+			viewport.camera.translateForward(event.deltaY * -.5 * movementSensitivity);
 
 			viewport.queueRender();
 		} else {
-			viewport.camera3.translateZ(event.deltaY * .002);
+			viewport.camera3.translateZ(event.deltaY * .5 * movementSensitivity);
 			// viewport.camera3.updateProjectionMatrix();
 			viewport.queueRender();
 		}
+
+		event.preventDefault();
 	});
 }
 
-// Maximum distance (px) the mouse can move for a click to be interpreted as a mouse select
-const maxClickSelectDeviation = 4;
+const maxClickSelectDeviation = 4; // Maximum distance (px) the mouse can move for a click to be interpreted as a mouse select
+const movementSensitivity = 1 / 64; // Factor by which to multiply turning/panning movements
 
 // Whether the modifier key is being held
 let altPressed = false;
 let shiftPressed = false;
+let ctrlPressed = false;
 
 addEventListener("keydown", event => {
 	// Do not fire repeatedly when holding key
@@ -166,6 +153,9 @@
 	if (event.shiftKey) {
 		shiftPressed = true;
 	}
+	if (event.ctrlKey) {
+		ctrlPressed = true;
+	}
 });
 addEventListener("keyup", event => {
 	if (altPressed && !event.altKey) {
@@ -175,4 +165,7 @@
 	if (shiftPressed && !event.shiftKey) {
 		shiftPressed = false;
 	}
+	if (ctrlPressed && !event.ctrlKey) {
+		ctrlPressed = false;
+	}
 });